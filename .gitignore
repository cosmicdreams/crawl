.idea
output
node_modules
<<<<<<< HEAD
=======
config/*.json
>>>>>>> 8e196367

*storybook.log<|MERGE_RESOLUTION|>--- conflicted
+++ resolved
@@ -1,9 +1,6 @@
 .idea
 output
 node_modules
-<<<<<<< HEAD
-=======
 config/*.json
->>>>>>> 8e196367
 
 *storybook.log