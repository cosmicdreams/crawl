--- conflicted
+++ resolved
@@ -31,16 +31,13 @@
     "playwright": "^1.51.1"
   },
   "devDependencies": {
-<<<<<<< HEAD
     "@storybook/experimental-addon-test": "^8.6.14",
     "@storybook/react-vite": "^8.6.14",
     "@testing-library/react": "^16.3.0",
     "vitest": "^3.1.4"
-=======
     "eslint": "^8.0.0",
     "@eslint/js": "^8.0.0",
     "typescript-eslint": "^7.0.0",
     "eslint-plugin-react": "^7.0.0"
->>>>>>> b3e6d003
   }
 }